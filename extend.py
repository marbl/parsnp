--- conflicted
+++ resolved
@@ -15,12 +15,6 @@
 from Bio.AlignIO.MafIO import MafWriter, MafIterator
 from Bio.AlignIO.MauveIO import MauveWriter, MauveIterator
 from logger import logger
-<<<<<<< HEAD
-import scipy
-from matplotlib import pyplot as plt
-=======
-import pyabpoa as pa
->>>>>>> 2221a038
 import time
 #%%
 
