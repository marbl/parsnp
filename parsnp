--- conflicted
+++ resolved
@@ -587,32 +587,6 @@
                     data += line[9:].replace(" ", "")
                 if "ORIGIN" in line:
                     ntdata = True
-<<<<<<< HEAD
-
-            rf.close()
-            if len(data) < 10:
-                logger.critical("Genbank file %s contains no sequence data\n" % (genbank_file))
-                sys.exit(1)
-            genbank_ref_d.write(data.upper())
-            genbank_ref_d.close()
-        except IOError as e:
-            logger.critical("Genbank file %s not found\n" % (genbank_file))
-            sys.exit(1)
-
-    return genbank_ref, genbank_files
-
-
-def check_for_dependencies(use_fasttree):
-    '''
-    Routine to check for the main dependencies for parsnp and exits the program if one is missing.
-
-    That includes 1) Profile, 2) Raxml, 3) harvesttools, and if the use_fasttree argument has been
-    given it also includes one of the main FastTree executables.
-    '''
-    missing = False
-    # Has to have ALL of these:
-    for exe in ["Profile", "raxmlHPC-PTHREADS", "harvesttools"]:
-=======
 
             rf.close()
             if len(data) < 10:
@@ -643,7 +617,6 @@
         logger.critical("{} not in system path!".format(exe))
     if use_phipack:
         exe = "Profile"
->>>>>>> 5eeadd19
         if shutil.which(exe) is None:
             missing = True
             logger.critical("{} not in system path!".format(exe))
@@ -662,7 +635,6 @@
         if shutil.which(exe) is None:
             missing = True
             logger.critical("{} not in system path!".format(exe))
-
     if missing:
         sys.exit(1)
 
@@ -1120,11 +1092,7 @@
         handler.setLevel(logging_level)
 
     # 2) Check for dependencies
-<<<<<<< HEAD
-    check_for_dependencies(use_fasttree)
-=======
     check_for_dependencies(xtrafast, use_fasttree)
->>>>>>> 5eeadd19
 
     # 3) Create output dir
     create_output_directory(outputDir)
